--- conflicted
+++ resolved
@@ -373,9 +373,6 @@
         return postOrderLabelList(new LinkedList<E>());
     }
 
-<<<<<<< HEAD
-    private <L extends List<NaryTree<E>>> L leafList(final L list) {
-=======
     private class PostOrderIterator implements Iterator<NaryTree<E>> {
 
         final Stack<NaryTree<E>> stack2 = new Stack<NaryTree<E>>();
@@ -409,7 +406,6 @@
     }
 
     private List<NaryTree<E>> leafList(final List<NaryTree<E>> list) {
->>>>>>> 88c68bea
         for (final NaryTree<E> node : inOrderList()) {
             if (node.isLeaf()) {
                 list.add(node);
@@ -425,7 +421,7 @@
         return leafList(new LinkedList<NaryTree<E>>());
     }
 
-    public LinkedList<NaryTree<E>> leafList() {
+    public List<NaryTree<E>> leafList() {
         return leafList(new LinkedList<NaryTree<E>>());
     }
 
