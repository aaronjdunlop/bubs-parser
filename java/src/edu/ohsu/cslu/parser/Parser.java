/*
 * Copyright 2010, 2011 Aaron Dunlop and Nathan Bodenstab
 * 
 * This file is part of the BUBS Parser.
 * 
 * The BUBS Parser is free software: you can redistribute it and/or 
 * modify  it under the terms of the GNU Affero General Public License 
 * as published by the Free Software Foundation, either version 3 of 
 * the License, or (at your option) any later version.
 * 
 * The BUBS Parser is distributed in the hope that it will be useful,
 * but WITHOUT ANY WARRANTY; without even the implied warranty of
 * MERCHANTABILITY or FITNESS FOR A PARTICULAR PURPOSE. See the
 * GNU Affero General Public License for more details.
 * 
 * You should have received a copy of the GNU Affero General Public License
 * along with the BUBS Parser. If not, see <http://www.gnu.org/licenses/>
 */
package edu.ohsu.cslu.parser;

import java.util.logging.Level;

import cltool4j.BaseCommandlineTool;
import cltool4j.BaseLogger;
import cltool4j.args4j.EnumAliasMap;
import edu.ohsu.cslu.datastructs.narytree.BinaryTree;
import edu.ohsu.cslu.grammar.Grammar;
import edu.ohsu.cslu.lela.ConstrainedCellSelector;
import edu.ohsu.cslu.parser.agenda.APDecodeFOM;
import edu.ohsu.cslu.parser.agenda.APGhostEdges;
import edu.ohsu.cslu.parser.agenda.APWithMemory;
import edu.ohsu.cslu.parser.agenda.AgendaParser;
import edu.ohsu.cslu.parser.agenda.CoarseCellAgendaParser;
import edu.ohsu.cslu.parser.beam.BSCPBeamConfTrain;
import edu.ohsu.cslu.parser.beam.BSCPBoundedHeap;
import edu.ohsu.cslu.parser.beam.BSCPExpDecay;
import edu.ohsu.cslu.parser.beam.BSCPFomDecode;
import edu.ohsu.cslu.parser.beam.BSCPPruneViterbi;
import edu.ohsu.cslu.parser.beam.BSCPSplitUnary;
import edu.ohsu.cslu.parser.beam.BSCPWeakThresh;
import edu.ohsu.cslu.parser.beam.BeamSearchChartParser;
import edu.ohsu.cslu.parser.cellselector.CellSelector;
import edu.ohsu.cslu.parser.cellselector.CellSelectorModel;
import edu.ohsu.cslu.parser.chart.Chart.RecoveryStrategy;
import edu.ohsu.cslu.parser.ecp.ECPCellCrossHash;
import edu.ohsu.cslu.parser.ecp.ECPCellCrossHashGrammarLoop;
import edu.ohsu.cslu.parser.ecp.ECPCellCrossHashGrammarLoop2;
import edu.ohsu.cslu.parser.ecp.ECPCellCrossList;
import edu.ohsu.cslu.parser.ecp.ECPCellCrossMatrix;
import edu.ohsu.cslu.parser.ecp.ECPGrammarLoop;
import edu.ohsu.cslu.parser.ecp.ECPGrammarLoopBerkFilter;
import edu.ohsu.cslu.parser.ecp.ECPInsideOutside;
import edu.ohsu.cslu.parser.fom.FigureOfMeritModel.FigureOfMerit;
import edu.ohsu.cslu.parser.ml.CartesianProductBinarySearchLeftChildSpmlParser;
import edu.ohsu.cslu.parser.ml.CartesianProductBinarySearchSpmlParser;
import edu.ohsu.cslu.parser.ml.CartesianProductHashSpmlParser;
import edu.ohsu.cslu.parser.ml.CartesianProductLeftChildHashSpmlParser;
import edu.ohsu.cslu.parser.ml.ConstrainedCphSpmlParser;
import edu.ohsu.cslu.parser.ml.GrammarLoopSpmlParser;
import edu.ohsu.cslu.parser.ml.InsideOutsideCphSpmlParser;
import edu.ohsu.cslu.parser.ml.LeftChildLoopSpmlParser;
import edu.ohsu.cslu.parser.ml.RightChildLoopSpmlParser;
import edu.ohsu.cslu.parser.ml.ViterbiInOutCphSpmlParser;
import edu.ohsu.cslu.parser.spmv.CscSpmvParser;
import edu.ohsu.cslu.parser.spmv.CsrSpmvParser;
import edu.ohsu.cslu.parser.spmv.GrammarParallelCscSpmvParser;
import edu.ohsu.cslu.parser.spmv.GrammarParallelCsrSpmvParser;

/**
 * Implements common data structures and operations shared by all parser implementations. Child classes implement
 * including various context-free parsing methods, including exhaustive and pruned CYK algorithms and several forms of
 * agenda parsing.
 * 
 * Note that Parser instances should be reused for multiple sentences, but are not expected to be thread-safe or
 * reentrant, so a separate Parser instance should be created for each thread if parsing multiple sentences in parallel.
 * 
 * Some Parser implementations are threaded internally, using multiple threads to speed parsing of a single sentence
 * (e.g. {@link CscSpmvParser}, {@link GrammarParallelCscSpmvParser}, {@link GrammarParallelCsrSpmvParser}).
 * 
 * Important methods and implementation notes:
 * <ul>
 * <li>The primary entry point is {@link #parseSentence(String)}, which expects a single sentence, with words delimited
 * by spaces.
 * <li>If a subclass allocates persistent resources which will not be cleaned up by normal garbage collection (e.g. a
 * thread pool), it should override {@link #shutdown()} to release those resources.
 * </ul>
 */
public abstract class Parser<G extends Grammar> {

    public final G grammar;

    /** Local cell beam width (0 = exhaustive) */
    public final static String PROPERTY_MAX_BEAM_WIDTH = "maxBeamWidth";

    /** The lexical (span-1) row often needs a larger beam width */
    public final static String PROPERTY_LEXICAL_ROW_BEAM_WIDTH = "lexicalRowBeamWidth";

    /** Reserve a portion of the lexical row entries for unary productions (span-1 constituents) */
    public final static String PROPERTY_LEXICAL_ROW_UNARIES = "lexicalRowUnaries";

    /** The maximum differential (in log inside probability) between the most and least probable constituents in a cell */
    public final static String PROPERTY_MAX_LOCAL_DELTA = "maxLocalDelta";

    /** Tunes maxc chart decoding between max-recall (0) and max-precision (1) */
    public final static String PROPERTY_MAXC_LAMBDA = "maxcLambda";

    /** Parser configuration */
    public ParserDriver opts;

    // TODO Make this reference final (once we work around the hack in CellChart)
    public FigureOfMerit figureOfMerit;
    public final CellSelector cellSelector;

    /**
     * True if we're collecting detailed counts of cell populations, cartesian-product sizes, etc. Set from the
     * command-line (using the '-v' option of {@link BaseCommandlineTool}, but it is duplicated here as a final
     * variable, so that the JIT can eliminate potentially-expensive counting code when we don't need it.
     */
    protected final boolean collectDetailedStatistics;

    public Parser(final ParserDriver opts, final G grammar) {
        this.grammar = grammar;
        this.opts = opts;
        this.figureOfMerit = opts.fomModel != null ? opts.fomModel.createFOM() : null;
        this.cellSelector = opts.cellSelectorModel.createCellSelector();

        this.collectDetailedStatistics = BaseLogger.singleton().isLoggable(Level.FINER);
    }

    public abstract float getInside(int start, int end, int nt);

    public abstract float getOutside(int start, int end, int nt);

    public abstract String getStats();

    protected abstract BinaryTree<String> findBestParse(ParseTask parseTask);

    /**
     * Waits until all active parsing tasks have completed. Intended for multi-threaded parsers (e.g.
     * {@link CsrSpmvParser}, {@link CscSpmvParser}) which may need to implement a barrier to synchronize all tasks
     * before proceeding on to dependent tasks.
     */
    public void waitForActiveTasks() {
    }

    /**
     * Wraps parse tree from findBestParse() with additional stats and cleans up output for consumption. Input can be a
     * sentence string or a parse tree. The input format is set to {@link InputFormat#Tree} if the input string starts
     * with '((', '(TOP', or '(ROOT'.
     * 
     * @param input
     * @return Parse output and state
     */
    public ParseTask parseSentence(final String input) {
        return parseSentence(input, null);
    }

    /**
     * Wraps parse tree from findBestParse() with additional stats and cleans up output for consumption. Input can be a
     * sentence string or a parse tree. The input format is set to {@link InputFormat#Tree} if the input string starts
     * with '((', '(TOP', or '(ROOT'.
     * 
     * @param input
     * @param recoveryStrategy Recovery strategy in case of parse failure
     * @return Parse output and state
     */
    public ParseTask parseSentence(String input, final RecoveryStrategy recoveryStrategy) {

        input = input.trim();
        if (input.length() == 0) {
            BaseLogger.singleton().info("WARNING: blank line in input.");
            return null;
        } else if (opts.inputFormat != InputFormat.Tree && input.charAt(0) == '('
                && (input.startsWith("((") || input.startsWith("(TOP") || input.startsWith("(ROOT"))) {
            BaseLogger.singleton().fine(
                    "INFO: Auto-detecting inputFormat as Tree (originally " + opts.inputFormat + ")");
            opts.inputFormat = InputFormat.Tree;
        }

        // TODO: make parseTask local and pass it around to required methods. Will probably need to add
        // instance methods of CellSelector, FOM, and Chart to it. Should make parse thread-safe.
        final ParseTask task = new ParseTask(input, opts.inputFormat, grammar, figureOfMerit, recoveryStrategy,
                opts.decodeMethod);

        if (task.sentenceLength() > opts.maxLength) {
            BaseLogger.singleton().info(
                    "INFO: Skipping sentence. Length of " + task.sentenceLength() + " is greater than maxLength ("
                            + opts.maxLength + ")");
        } else {
            task.startTime();

            task.binaryParse = findBestParse(task);

            task.stopTime();
            task.insideProbability = getInside(0, task.sentenceLength(), grammar.startSymbol);
            task.chartStats = getStats();
        }

        return task;
    }

    /**
     * Closes any resources maintained by the parser (e.g. thread-pools, socket connections, etc.). Subclasses which
     * allocate persistent resources should override {@link #shutdown()} to release those resources.
     */
    public void shutdown() {
    }

    /**
     * Ensure that we release all resources when garbage-collected
     */
    @Override
    public void finalize() {
        shutdown();
    }

    static public enum ParserType {

        CYK(ResearchParserType.LeftChildMl), Agenda(ResearchParserType.APWithMemory), Beam(
                ResearchParserType.BeamSearchChartParser), Matrix(ResearchParserType.CartesianProductHashMl);

        public ResearchParserType researchParserType;

        private ParserType(final ResearchParserType researchParserType) {
            this.researchParserType = researchParserType;
        }
    }

    static public enum ResearchParserType {
<<<<<<< HEAD
        ECPCellCrossList("ecpccl"),
        ECPCellCrossListTreeConstrained("goldcyk"),
        ECPCellCrossHash("ecpcch"),
        ECPCellCrossHashGrammarLoop("ecpcchgl"),
        ECPCellCrossHashGrammarLoop2("ecpcchgl2"),
        ECPCellCrossMatrix("ecpccm"),
        ECPGrammarLoop("ecpgl"),
        ECPGrammarLoopBerkeleyFilter("ecpglbf"),
        ECPInsideOutside("ecpio"),
        AgendaParser("apall"),
        APWithMemory("apwm"),
        APGhostEdges("apge"),
        APDecodeFOM("apfom"),
        BeamSearchChartParser("beam"),
        BSCPSplitUnary("bscpsu"),
        BSCPPruneViterbi("beampv"),
        BSCPOnlineBeam("beamob"),
        BSCPBoundedHeap("beambh"),
        BSCPExpDecay("beamed"),
        BSCPPerceptronCell("beampc"),
        BSCPFomDecode("beamfom"),
        BSCPBeamConfTrain("beamconftrain"),
        CoarseCellAgenda("cc"),
        CoarseCellAgendaCSLUT("cccslut"),
        DenseVectorOpenClSpmv("dvopencl"),
        PackedOpenClSpmv("popencl"),
        CsrSpmv("csr"),
        GrammarParallelCsrSpmv("gpcsr"),
        CscSpmv("csc"),
        GrammarParallelCscSpmv("gpcsc"),
        LeftChildMl("lcml"),
        RightChildMl("rcml"),
        GrammarLoopMl("glml"),
        CartesianProductBinarySearchMl("cpbs"),
        CartesianProductBinarySearchLeftChildMl("cplbs"),
        CartesianProductHashMl("cph"),
        CartesianProductLeftChildHashMl("cplch"),
        InsideOutsideCartesianProductHash("iocph"),
        ViterbiInOutCph("vitio"),
        ConstrainedCartesianProductHashMl("const");

        private ResearchParserType(final String... aliases) {
=======
        ECPCellCrossList(ECPCellCrossList.class.getName(), "ecpccl"),
        ECPCellCrossHash(ECPCellCrossHash.class.getName(), "ecpcch"),
        ECPCellCrossHashGrammarLoop(ECPCellCrossHashGrammarLoop.class.getName(), "ecpcchgl"),
        ECPCellCrossHashGrammarLoop2(ECPCellCrossHashGrammarLoop2.class.getName(), "ecpcchgl2"),
        ECPCellCrossMatrix(ECPCellCrossMatrix.class.getName(), "ecpccm"),
        ECPGrammarLoop(ECPGrammarLoop.class.getName(), "ecpgl"),
        ECPGrammarLoopBerkeleyFilter(ECPGrammarLoopBerkFilter.class.getName(), "ecpglbf"),
        ECPInsideOutside(ECPInsideOutside.class.getName(), "ecpio"),
        AgendaParser(AgendaParser.class.getName(), "apall"),
        APWithMemory(APWithMemory.class.getName(), "apwm"),
        APGhostEdges(APGhostEdges.class.getName(), "apge"),
        APDecodeFOM(APDecodeFOM.class.getName(), "apfom"),
        BeamSearchChartParser(BeamSearchChartParser.class.getName(), "beam"),
        BSCPSplitUnary(BSCPSplitUnary.class.getName(), "bscpsu"),
        BSCPPruneViterbi(BSCPPruneViterbi.class.getName(), "beampv"),
        BSCPOnlineBeam(BSCPWeakThresh.class.getName(), "beamob"),
        BSCPBoundedHeap(BSCPBoundedHeap.class.getName(), "beambh"),
        BSCPExpDecay(BSCPExpDecay.class.getName(), "beamed"),
        BSCPPerceptronCell(BSCPFomDecode.class.getName(), "beampc"),
        BSCPFomDecode(BSCPFomDecode.class.getName(), "beamfom"),
        BSCPBeamConfTrain(BSCPBeamConfTrain.class.getName(), "beamconftrain"),
        CoarseCellAgenda(CoarseCellAgendaParser.class.getName(), "cc"),
        CoarseCellAgendaCSLUT(null, "cccslut"), // Not currently supported

        // Hard-code class names for OpenCL parsers. Referencing the classes at runtime requires OpenCL libraries, which
        // aren't included in non-GPL builds
        DenseVectorOpenClSpmv("edu.ohsu.cslu.parser.spmv.DenseVectorOpenClSpmvParser", "dvopencl"),
        PackedOpenClSpmv("edu.ohsu.cslu.parser.spmv.PackedOpenClSpmvParser", "popencl"),

        CsrSpmv(CsrSpmvParser.class.getName(), "csr"),
        GrammarParallelCsrSpmv(GrammarParallelCsrSpmvParser.class.getName(), "gpcsr"),
        CscSpmv(CscSpmvParser.class.getName(), "csc"),
        GrammarParallelCscSpmv(GrammarParallelCscSpmvParser.class.getName(), "gpcsc"),
        LeftChildMl(LeftChildLoopSpmlParser.class.getName(), "lcml"),
        RightChildMl(RightChildLoopSpmlParser.class.getName(), "rcml"),
        GrammarLoopMl(GrammarLoopSpmlParser.class.getName(), "glml"),
        CartesianProductBinarySearchMl(CartesianProductBinarySearchSpmlParser.class.getName(), "cpbs"),
        CartesianProductBinarySearchLeftChildMl(CartesianProductBinarySearchLeftChildSpmlParser.class.getName(),
                "cplbs"),
        CartesianProductHashMl(CartesianProductHashSpmlParser.class.getName(), "cph"),
        CartesianProductLeftChildHashMl(CartesianProductLeftChildHashSpmlParser.class.getName(), "cplch"),
        InsideOutsideCartesianProductHash(InsideOutsideCphSpmlParser.class.getName(), "iocph"),
        ViterbiInOutCph(ViterbiInOutCphSpmlParser.class.getName(), "vitio"),
        ConstrainedCartesianProductHashMl(ConstrainedCphSpmlParser.class.getName(), ConstrainedCellSelector.MODEL,
                "const");

        /** The implementing class */
        private final String classname;

        /**
         * A few parsers require a specialized {@link CellSelectorModel}. If specified, this model will be used at
         * runtime
         */
        private final CellSelectorModel cellSelectorModel;

        private ResearchParserType(final String classname, final String... aliases) {
            this.classname = classname;
            this.cellSelectorModel = null;
>>>>>>> 9ad9afcc
            EnumAliasMap.singleton().addAliases(this, aliases);
        }

        private ResearchParserType(final String classname, final CellSelectorModel cellSelectorModel,
                final String... aliases) {
            this.classname = classname;
            this.cellSelectorModel = cellSelectorModel;
            EnumAliasMap.singleton().addAliases(this, aliases);
        }

        public String classname() {
            return classname;
        }

        public CellSelectorModel cellSelectorModel() {
            return cellSelectorModel;
        }
    }

    /**
     * Various input formats are supported, including free text, pre-tokenized text, gold trees, and gold POS tags.
     */
    static public enum InputFormat {
        Text, Token, Tree, Tagged; // CoNNL

        private InputFormat(final String... aliases) {
            EnumAliasMap.singleton().addAliases(this, aliases);
        }
    }

    /**
     * Methods of decoding a populated chart.
     */
    static public enum DecodeMethod {
        /** Depends only on inside probabilities and viterbi backpointers */
        ViterbiMax,

        /**
         * Requires posterior probabilities, but ignores backpointers except for unary productions. Max-Recall,
         * Max-Precision, and the combination between the two are controlled by lambda (
         * {@link Parser#PROPERTY_MAXC_LAMBDA}) (see Goodman, 1998 and Hollingshead and Roark, 2007).
         */
        Goodman,

        /**
         * Goodman decoding using a projection onto an unsplit grammar; sums over non-terminal splits (latent
         * annotations in a latent-variable grammar). Max-recall, Max-precision, and combined are again controlled by
         * lambda ({@link Parser#PROPERTY_MAXC_LAMBDA})
         */
        SplitSum,

        /**
         * Petrov's max-rule-product decoding. Requires inside/outside posterior probabilities and sums over
         * non-terminal splits.
         */
        MaxRuleSum, MaxRuleProd,

        FOMSum, FOMProd;

        private DecodeMethod(final String... aliases) {
            EnumAliasMap.singleton().addAliases(this, aliases);
        }
    }

    static public enum Language {
        English, Chinese, German, French;

        private Language(final String... aliases) {
            EnumAliasMap.singleton().addAliases(this, aliases);
        }
    }

    /**
     * Possible strategies for reparsing. The 'DoubleBeam...' options are intended to duplicate current behavior for the
     * '-reparse' command-line option, doubling 1-5X respectively. {@link #Escalate} defines an escalation hierarchy and
     * will likely be the normal strategy when reparsing is required.
     */
    static public enum ReparseStrategy {
        /** Normal parsing */
        None("default", Stage.NORMAL),

        /** 1 doubling */
        DoubleBeam1x("1", Stage.NORMAL, Stage.DOUBLE),

        /** 2 doublings */
        DoubleBeam2x("2", Stage.NORMAL, Stage.DOUBLE, Stage.DOUBLE),

        /** 3 doublings */
        DoubleBeam3x("3", Stage.NORMAL, Stage.DOUBLE, Stage.DOUBLE, Stage.DOUBLE),

        /** 4 doublings */
        DoubleBeam4x("4", Stage.NORMAL, Stage.DOUBLE, Stage.DOUBLE, Stage.DOUBLE, Stage.DOUBLE),

        /** 5 doublings */
        DoubleBeam5x("5", Stage.NORMAL, Stage.DOUBLE, Stage.DOUBLE, Stage.DOUBLE, Stage.DOUBLE, Stage.DOUBLE),

        /** Remove beam width prediction and cell closure, double beam 5X, and finally parse exhaustively */
        Escalate(null, Stage.NORMAL, Stage.FIXED_BEAM, Stage.DOUBLE, Stage.DOUBLE, Stage.DOUBLE, Stage.DOUBLE,
                Stage.DOUBLE, Stage.EXHAUSTIVE);

        private Stage[] stages;

        private ReparseStrategy(final String alias, final Stage... stages) {
            if (alias != null) {
                EnumAliasMap.singleton().addAliases(this, alias);
            }
            this.stages = stages;
        }

        public Stage[] stages() {
            return stages;
        }

        static public enum Stage {
            /** Parse with the specified maximum beam, cell closure, and beam width prediction */
            NORMAL,

            /** Parse with the specified maximum beam, no cell closure or beam width prediction */
            FIXED_BEAM,

            /** Double the previous beam width and add a constant to maxLocalDelta */
            DOUBLE,

            /** Exhaustive parsing */
            EXHAUSTIVE;
        }
    }
}<|MERGE_RESOLUTION|>--- conflicted
+++ resolved
@@ -227,50 +227,6 @@
     }
 
     static public enum ResearchParserType {
-<<<<<<< HEAD
-        ECPCellCrossList("ecpccl"),
-        ECPCellCrossListTreeConstrained("goldcyk"),
-        ECPCellCrossHash("ecpcch"),
-        ECPCellCrossHashGrammarLoop("ecpcchgl"),
-        ECPCellCrossHashGrammarLoop2("ecpcchgl2"),
-        ECPCellCrossMatrix("ecpccm"),
-        ECPGrammarLoop("ecpgl"),
-        ECPGrammarLoopBerkeleyFilter("ecpglbf"),
-        ECPInsideOutside("ecpio"),
-        AgendaParser("apall"),
-        APWithMemory("apwm"),
-        APGhostEdges("apge"),
-        APDecodeFOM("apfom"),
-        BeamSearchChartParser("beam"),
-        BSCPSplitUnary("bscpsu"),
-        BSCPPruneViterbi("beampv"),
-        BSCPOnlineBeam("beamob"),
-        BSCPBoundedHeap("beambh"),
-        BSCPExpDecay("beamed"),
-        BSCPPerceptronCell("beampc"),
-        BSCPFomDecode("beamfom"),
-        BSCPBeamConfTrain("beamconftrain"),
-        CoarseCellAgenda("cc"),
-        CoarseCellAgendaCSLUT("cccslut"),
-        DenseVectorOpenClSpmv("dvopencl"),
-        PackedOpenClSpmv("popencl"),
-        CsrSpmv("csr"),
-        GrammarParallelCsrSpmv("gpcsr"),
-        CscSpmv("csc"),
-        GrammarParallelCscSpmv("gpcsc"),
-        LeftChildMl("lcml"),
-        RightChildMl("rcml"),
-        GrammarLoopMl("glml"),
-        CartesianProductBinarySearchMl("cpbs"),
-        CartesianProductBinarySearchLeftChildMl("cplbs"),
-        CartesianProductHashMl("cph"),
-        CartesianProductLeftChildHashMl("cplch"),
-        InsideOutsideCartesianProductHash("iocph"),
-        ViterbiInOutCph("vitio"),
-        ConstrainedCartesianProductHashMl("const");
-
-        private ResearchParserType(final String... aliases) {
-=======
         ECPCellCrossList(ECPCellCrossList.class.getName(), "ecpccl"),
         ECPCellCrossHash(ECPCellCrossHash.class.getName(), "ecpcch"),
         ECPCellCrossHashGrammarLoop(ECPCellCrossHashGrammarLoop.class.getName(), "ecpcchgl"),
@@ -329,7 +285,6 @@
         private ResearchParserType(final String classname, final String... aliases) {
             this.classname = classname;
             this.cellSelectorModel = null;
->>>>>>> 9ad9afcc
             EnumAliasMap.singleton().addAliases(this, aliases);
         }
 
