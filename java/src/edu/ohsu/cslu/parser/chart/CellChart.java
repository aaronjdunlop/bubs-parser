--- conflicted
+++ resolved
@@ -29,7 +29,6 @@
 import edu.ohsu.cslu.parser.Parser;
 import edu.ohsu.cslu.parser.Parser.DecodeMethod;
 import edu.ohsu.cslu.parser.Util;
-import edu.ohsu.cslu.parser.fom.DiscriminativeFOM.DiscriminativeFOMSelector;
 
 public class CellChart extends Chart {
 
@@ -320,24 +319,9 @@
         // binary production
         public ChartEdge(final Production prod, final ChartCell leftCell, final ChartCell rightCell) {
             super(prod, leftCell, rightCell);
-<<<<<<< HEAD
-            if (parser.fomModel != null) {
-                if (parser.fomModel instanceof DiscriminativeFOMSelector) {
-                    this.fom = ((DiscriminativeFOMSelector) (parser.fomModel)).calcFOM((short) this.start(),
-                            (short) this.midpt(), (short) this.end(), (short) this.prod.parent,
-                            (short) this.prod.leftChild, (short) this.prod.rightChild, this.inside());
-                } else {
-                    // this.fom = parser.fomModel.calcFOM(this);
-                    this.fom = parser.fomModel.calcFOM(this.start(), this.end(), (short) this.prod.parent,
-                            this.inside());
-                    // System.out.println(((BoundaryInOutSelector) (parser.fomModel)).calcFOMToString(this.start(),
-                    // this.end(), (short) this.prod.parent, this.inside()));
-                }
-=======
             if (parser.figureOfMerit != null) {
                 // this.fom = parser.fomModel.calcFOM(this);
                 this.fom = parser.figureOfMerit.calcFOM(this.start(), this.end(), (short) this.prod.parent, this.inside());
->>>>>>> 8b0073fd
             }
         }
 
@@ -347,26 +331,11 @@
 
             if (parser.figureOfMerit != null) {
                 if (prod.isLexProd()) {
-<<<<<<< HEAD
-                    // TODO: should we care about unary productions for DiscFOM?
-                    this.fom = parser.fomModel.calcLexicalFOM(this.start(), this.end(), (short) this.prod.parent,
-                            this.inside());
-                } else {
-                    if (parser.fomModel instanceof DiscriminativeFOMSelector) {
-                        this.fom = ((DiscriminativeFOMSelector) (parser.fomModel)).calcFOM((short) this.start(),
-                                (short) -1, (short) this.end(), (short) this.prod.parent, (short) this.prod.leftChild,
-                                (short) this.prod.rightChild, this.inside());
-                    } else {
-                        this.fom = parser.fomModel.calcFOM(this.start(), this.end(), (short) this.prod.parent,
-                                this.inside());
-                    }
-=======
                     this.fom = parser.figureOfMerit.calcLexicalFOM(this.start(), this.end(), (short) this.prod.parent,
                             this.inside());
                 } else {
                     this.fom = parser.figureOfMerit.calcFOM(this.start(), this.end(), (short) this.prod.parent,
                             this.inside());
->>>>>>> 8b0073fd
                 }
             }
         }
