--- conflicted
+++ resolved
@@ -32,14 +32,13 @@
 import edu.ohsu.cslu.grammar.Production;
 import edu.ohsu.cslu.grammar.SymbolSet;
 import edu.ohsu.cslu.parser.ParseTask;
-import edu.ohsu.cslu.parser.fom.DiscriminativeFOM;
 
 public abstract class Chart {
 
     protected int size;
     protected Grammar grammar;
     public ParseTask parseTask;
-    public static SymbolSet<String> featHash = new SymbolSet<String>();
+    SymbolSet<String> featHash = new SymbolSet<String>();
 
     protected Chart() {
     }
@@ -361,80 +360,9 @@
         }
     }
 
-    public static class SimpleChartEdge implements Comparable<SimpleChartEdge> {
+    public static class SimpleChartEdge {
         public short A = -1, B = -1, C = -1;
         public short start = -1, mid = -1, end = -1;
-
-        public SimpleChartEdge() {
-        }
-
-        public SimpleChartEdge(final short A, final short B, final short C, final short start, final short mid,
-                final short end) {
-            this.A = A;
-            this.B = B;
-            this.C = C;
-            this.start = start;
-            this.mid = mid;
-            this.end = end;
-        }
-
-        public SimpleChartEdge(final ChartEdge e) {
-            this.A = (short) e.prod.parent;
-            this.B = (short) e.prod.leftChild;
-            this.C = (short) e.prod.rightChild;
-            this.start = (short) e.start();
-            this.end = (short) e.end();
-            this.mid = -1;
-            if (e.prod.isBinaryProd()) {
-                this.mid = (short) e.midpt();
-            }
-        }
-
-        @Override
-        public String toString() {
-            return String.format("[%d,%d,%d] %d => %d %d", this.start, this.mid, this.end, this.A, this.B, this.C);
-        }
-
-        public String toString(final Grammar grammar) {
-            final String strA = this.A == -1 ? "-1" : grammar.mapNonterminal(this.A);
-            final String strB = this.B == -1 ? "-1" : grammar.mapNonterminal(this.B);
-            final String strC = this.C == -1 ? "-1" : grammar.mapNonterminal(this.C);
-            return String.format("[%d,%d,%d] %s -> %s %s", this.start, this.mid, this.end, strA, strB, strC);
-        }
-
-        @Override
-        public int compareTo(final SimpleChartEdge e) {
-            if (this.equals(e)) {
-                return 0;
-            }
-            return 1;
-        }
-
-        @Override
-        public boolean equals(final Object o) {
-            if (o instanceof ChartEdge) {
-                final ChartEdge e = (ChartEdge) o;
-                if (e.start() == this.start && e.end() == this.end && e.prod.parent == this.A
-                        && e.prod.leftChild == this.B && e.prod.rightChild == this.C) {
-                    if (e.prod.isBinaryProd()) {
-                        if (e.midpt() == this.mid) {
-                            return true;
-                        }
-                    } else {
-                        return true;
-                    }
-                }
-                return false;
-            }
-            if (!(o instanceof SimpleChartEdge))
-                return false;
-            final SimpleChartEdge e = (SimpleChartEdge) o;
-            if (e.A == this.A && e.B == this.B && e.C == this.C && e.start == this.start && e.mid == this.mid
-                    && e.end == this.end) {
-                return true;
-            }
-            return false;
-        }
     }
 
     public static class ChartEdge {
@@ -600,9 +528,6 @@
 
     public static List<Feature> featureTemplateStrToEnum(final String[] featureNames) {
         final List<Feature> feats = new LinkedList<Feature>();
-        if (featureNames.length == 0 || (featureNames.length==1 && featureNames[0].equals(""))) {
-            return feats;
-        }
         for (final String featStr : featureNames) {
             if (featStr.equals("lt"))
                 feats.add(Feature.lt);
@@ -655,177 +580,54 @@
         return feats;
     }
 
-<<<<<<< HEAD
-    /* @formatter:on */
-
-    public static void printFeatMap(final Grammar gram) {
-        System.out.println("FEAT NULLPOS " + gram.posSet.getIndex(gram.nullSymbol()));
-        System.out.println("FEAT NULLWORD " + gram.nullWord);
-        for (final Short posIndex : gram.posSet) {
-            System.out.println("FEAT POS " + gram.mapNonterminal(posIndex) + " " + gram.posSet.getIndex(posIndex));
-        }
-        for (final String nt : gram.nonTermSet) {
-            System.out.println("FEAT NT " + nt + " " + gram.nonTermSet.getIndex(nt));
-        }
-        for (final String lex : gram.lexSet) {
-            System.out.println("FEAT LEX " + lex + " " + gram.lexSet.getIndex(lex));
-        }
-    }
-
-    public SparseBitVector getEdgeFeatures(final ChartEdge edge, final boolean addFeat) {
-        // System.out.println("STRFEAT: " + edge.toString());
-        if (edge.prod.isBinaryProd()) {
-            return getEdgeFeatures((short) edge.start(), (short) edge.midpt(), (short) edge.end(),
-                    (short) edge.prod.parent, (short) edge.prod.leftChild, (short) edge.prod.rightChild, addFeat);
-        }
-        return getEdgeFeatures((short) edge.start(), (short) -1, (short) edge.end(), (short) edge.prod.parent,
-                (short) edge.prod.leftChild, (short) edge.prod.rightChild, addFeat);
-    }
-
-    public SparseBitVector getEdgeFeatures(final SimpleChartEdge edge, final boolean addFeat) {
-        return getEdgeFeatures(edge.start, edge.mid, edge.end, edge.A, edge.B, edge.C, addFeat);
-    }
-
-    private int normFeat(int feat) {
-        feat = Math.abs(feat % DiscriminativeFOM.NUM_FEATS);
-        // reserve feat=0 for inside prob
-        return Math.max(1, feat);
-    }
-
-    @SuppressWarnings("unused")
-    public SparseBitVector getEdgeFeatures(final short start, final short mid, final short end, final short A,
-            final short B, final short C, final boolean addFeat) {
-        final IntList featIndices = new IntArrayList(10);
-        final int span = end - start;
-
-        final int intRule = (A + B) * (A * B + 1) * (A * A * B * C);
-        featIndices.add(normFeat(intRule));
-
-        final int intWordEdges = (A * A + getWordFeat(start - 1)) * (1 + A + getWordFeat(end)) * (span + A * 13);
-        featIndices.add(normFeat(intWordEdges));
-
-        if (mid != -1) {
-            final int intNGramTreeApprox = intRule * getWordFeat(mid - 1) * (intRule + getWordFeat(mid));
-            featIndices.add(normFeat(intNGramTreeApprox));
-        }
-
-        // for debugging
-        if (false && addFeat) {
-            int i = 0;
-            final String aStr = grammar.mapNonterminal(A), bStr = grammar.mapNonterminal(B);
-            final String cStr = C >= 0 ? grammar.mapNonterminal(C) : "-1";
-            for (final int x : featIndices) {
-                if (i == 0) {
-
-                    System.out.format("%d\t%s -> %s %s\n", x, aStr, bStr, cStr);
-                } else if (i == 1) {
-                    System.out.format("%d\tA=%s lo=%s ro=%s span=%d\n", x, aStr,
-                            grammar.mapLexicalEntry(getWordFeat(start - 1)), grammar.mapLexicalEntry(getWordFeat(end)),
-                            span);
-                } else if (i == 2) {
-                    System.out.format("%d\t%s -> %s %s li=%s ri=%s\n", x, aStr, bStr, cStr,
-                            grammar.mapLexicalEntry(getWordFeat(mid - 1)), grammar.mapLexicalEntry(getWordFeat(mid)));
-                }
-                i++;
-            }
-        }
-
-        return new SparseBitVector(DiscriminativeFOM.NUM_FEATS, featIndices.toIntArray());
-
-        // check collisions by printing int and str to stdout and counting
-
-=======
     public SparseBitVector getEdgeFeatures(final SimpleChartEdge edge) {
         return getEdgeFeatures(edge.start, edge.mid, edge.end, edge.A, edge.B, edge.C);
->>>>>>> 9ad9afcc
     }
 
     // TODO: VERY Inefficient!!! Need to move to an integer-based lookup and not use strings.
     // how to make this compact??? could go over training set and find all instances, then map them
-<<<<<<< HEAD
-    // to a list of indicies. Could hash. ...
-    public SparseBitVector getEdgeFeaturesHashStr(final short start, final short mid, final short end, final short A,
-            final short B, final short C, final boolean addFeat) {
-=======
     // to a list of indices. Could hash. ...
     public SparseBitVector getEdgeFeatures(final short start, final short mid, final short end, final short A,
             final short B, final short C) {
         // int numFeats = 104729;
->>>>>>> 9ad9afcc
         final IntList featIndices = new IntArrayList(10);
-
-        if (!addFeat) {
-            return null;
-        }
-        // System.out.println(String.format("INTFEAT: [%d,%d,%d] %d -> %d %d", start, mid, end, A, B, C));
+        int largestFeatIndex = -1;
 
         // int n=grammar.numNonTerms();
 
         // for (final Feature f : features) {
         // switch (f) {
         // case Rule:
-        // Ex: S -> NP VP
-        final String strRule = String.format("R%s,%s,%s", A, B, C);
-        addFeatIndex(strRule, featIndices, addFeat);
-
-        final int outLeftWord = getWordFeat(start);
-        final int outRightWord = getWordFeat(end - 1);
+        final String strRule = String.format("%s%s%s", A, B, C);
+        featIndices.add(featHash.addSymbol(strRule));
+
+        final int leftWord = getWordFeat(start);
+        final int rightWord = getWordFeat(end - 1);
         final int span = end - start;
-        // Ex: A=NP outLeft='has' outRight='.' span=5
-        final String strWordEdges = String.format("E%s,%s,%s,%s", A, outLeftWord, outRightWord, span);
-        addFeatIndex(strWordEdges, featIndices, addFeat);
-
-        if (mid != -1) {
-            final int inLeftWord = getWordFeat(mid - 1);
-            final int inRightWord = getWordFeat(mid);
-            // Ex: VP -> VBD NP inLeft='saw' inRight='the'
-            final String strNGramTreeApprox = String.format("N%s,%s,%s", strRule, inLeftWord, inRightWord);
-            addFeatIndex(strNGramTreeApprox, featIndices, addFeat);
-        }
-
-        // for (final int x : featIndices) {
-        // if (x >= DiscriminativeFOM.NUM_FEATS) {
-        // System.err.println("ERROR: num feats larger than NUM_FEATS=" + DiscriminativeFOM.NUM_FEATS);
-        // System.exit(1);
-        // }
-        // }
-
-        // System.out.println("featHash: " + strWordEdge + " index="
-        // + (featHash.getIndex(strWordEdge) % DiscriminativeFOM.NUM_FEATS));
+        final String strWordEdge = String.format("%s lw=%s rw=%s s=%s", A, leftWord, rightWord, span);
+        featIndices.add(featHash.addSymbol(strWordEdge));
+
         // NB: Can only use POS feats of we do 1-best tagging (with POS FOM)
 
         // final int leftPOS = getPOSFeat(start);
         // final int rightPOS = getPOSFeat(end - 1);
-        // final String strPOSEdge = String.format("%s lp=%s rp=%s s=%s", strRule, leftPOS, rightPOS, span);
+        // final String strPOSEdge = String.format("%s lp=%s rp=%s s=%s", A, leftPOS, rightPOS, span);
         // featIndices.add(featHash.addSymbol(strPOSEdge));
 
         // final int leftInPOS = getPOSFeat(start + 1);
         // final int rightInPOS = getPOSFeat(end - 2);
-        // final String strPOSInEdge = String.format("%s lpi=%s rpi=%s s=%s", strRule, leftInPOS, rightInPOS, span);
+        // final String strPOSInEdge = String.format("%s lpi=%s rpi=%s s=%s", A, leftInPOS, rightInPOS, span);
         // featIndices.add(featHash.addSymbol(strPOSInEdge));
 
-        // for (final int x : featIndices) {
-        // if (x > largestFeatIndex)
-        // largestFeatIndex = x;
-        // }
+        for (final int x : featIndices) {
+            if (x > largestFeatIndex)
+                largestFeatIndex = x;
+        }
 
         // break;
         // }
         // }
-        if (featIndices.size() == 0) {
-            return null;
-        }
-        return new SparseBitVector(DiscriminativeFOM.NUM_FEATS, featIndices.toIntArray());
-    }
-
-    private void addFeatIndex(final String strRule, final IntList featIndices, final boolean addFeat) {
-        // could make set smaller (with collisions) by % DiscriminativeFOM.NUM_FEATS
-        if (addFeat) {
-            featIndices.add(featHash.addSymbol(strRule) % DiscriminativeFOM.NUM_FEATS);
-        } else if (featHash.contains(strRule)) {
-            featIndices.add(featHash.get(strRule) % DiscriminativeFOM.NUM_FEATS);
-        }
-        // don't add if not in featHash
+        return new SparseBitVector(largestFeatIndex + 1, featIndices.toIntArray());
     }
 
     public SparseBitVector getCellFeatures(final int start, final int end, final List<Feature> features) {
