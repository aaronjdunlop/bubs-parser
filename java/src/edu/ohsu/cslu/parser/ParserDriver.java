/*
 * Copyright 2010, 2011 Aaron Dunlop and Nathan Bodenstab
 * 
 * This file is part of the BUBS Parser.
 * 
 * The BUBS Parser is free software: you can redistribute it and/or 
 * modify  it under the terms of the GNU Affero General Public License 
 * as published by the Free Software Foundation, either version 3 of 
 * the License, or (at your option) any later version.
 * 
 * The BUBS Parser is distributed in the hope that it will be useful,
 * but WITHOUT ANY WARRANTY; without even the implied warranty of
 * MERCHANTABILITY or FITNESS FOR A PARTICULAR PURPOSE. See the
 * GNU Affero General Public License for more details.
 * 
 * You should have received a copy of the GNU Affero General Public License
 * along with the BUBS Parser. If not, see <http://www.gnu.org/licenses/>
 */
package edu.ohsu.cslu.parser;

import java.io.BufferedReader;
import java.io.File;
import java.io.FileReader;
import java.io.IOException;
import java.io.InputStreamReader;
import java.io.ObjectInputStream;
import java.io.Reader;
import java.lang.reflect.Constructor;
import java.util.HashMap;
import java.util.LinkedList;
import java.util.concurrent.Callable;
import java.util.concurrent.FutureTask;
import java.util.logging.Level;

import cltool4j.BaseLogger;
import cltool4j.ConfigProperties;
import cltool4j.GlobalConfigProperties;
import cltool4j.ThreadLocalLinewiseClTool;
import cltool4j.Threadable;
import cltool4j.args4j.Option;
import edu.ohsu.cslu.datastructs.narytree.CharniakHeadPercolationRuleset;
import edu.ohsu.cslu.datastructs.narytree.HeadPercolationRuleset;
import edu.ohsu.cslu.grammar.ChildMatrixGrammar;
import edu.ohsu.cslu.grammar.CoarseGrammar;
import edu.ohsu.cslu.grammar.CsrSparseMatrixGrammar;
import edu.ohsu.cslu.grammar.Grammar;
import edu.ohsu.cslu.grammar.InsideOutsideCscSparseMatrixGrammar;
import edu.ohsu.cslu.grammar.LeftCscSparseMatrixGrammar;
import edu.ohsu.cslu.grammar.LeftHashGrammar;
import edu.ohsu.cslu.grammar.LeftListGrammar;
import edu.ohsu.cslu.grammar.LeftRightListsGrammar;
import edu.ohsu.cslu.grammar.ListGrammar;
import edu.ohsu.cslu.grammar.RightCscSparseMatrixGrammar;
import edu.ohsu.cslu.grammar.SparseMatrixGrammar;
import edu.ohsu.cslu.grammar.SparseMatrixGrammar.Int2IntHashPackingFunction;
import edu.ohsu.cslu.grammar.SparseMatrixGrammar.LeftShiftFunction;
import edu.ohsu.cslu.grammar.SparseMatrixGrammar.PerfectIntPairHashPackingFunction;
import edu.ohsu.cslu.parser.Parser.DecodeMethod;
import edu.ohsu.cslu.parser.Parser.InputFormat;
import edu.ohsu.cslu.parser.Parser.ParserType;
import edu.ohsu.cslu.parser.Parser.ReparseStrategy;
import edu.ohsu.cslu.parser.Parser.ResearchParserType;
<<<<<<< HEAD
import edu.ohsu.cslu.parser.agenda.APDecodeFOM;
import edu.ohsu.cslu.parser.agenda.APGhostEdges;
import edu.ohsu.cslu.parser.agenda.APWithMemory;
import edu.ohsu.cslu.parser.agenda.AgendaParser;
import edu.ohsu.cslu.parser.agenda.CoarseCellAgendaParser;
import edu.ohsu.cslu.parser.beam.BSCPBeamPredictTrain;
import edu.ohsu.cslu.parser.beam.BSCPBoundedHeap;
import edu.ohsu.cslu.parser.beam.BSCPExpDecay;
import edu.ohsu.cslu.parser.beam.BSCPFomDecode;
import edu.ohsu.cslu.parser.beam.BSCPPruneViterbi;
import edu.ohsu.cslu.parser.beam.BSCPSkipBaseCells;
import edu.ohsu.cslu.parser.beam.BSCPSplitUnary;
import edu.ohsu.cslu.parser.beam.BSCPWeakThresh;
import edu.ohsu.cslu.parser.beam.BeamSearchChartParser;
import edu.ohsu.cslu.parser.cellselector.CellConstraintsComboModel;
=======
>>>>>>> 8b0073fd
import edu.ohsu.cslu.parser.cellselector.CellSelectorModel;
import edu.ohsu.cslu.parser.cellselector.LeftRightBottomTopTraversal;
import edu.ohsu.cslu.parser.cellselector.LimitedSpanOHSUCellConstraintsModel;
import edu.ohsu.cslu.parser.cellselector.LimitedSpanTraversalModel;
import edu.ohsu.cslu.parser.cellselector.OHSUCellConstraintsModel;
import edu.ohsu.cslu.parser.cellselector.PerceptronBeamWidthModel;
import edu.ohsu.cslu.parser.chart.Chart.RecoveryStrategy;
<<<<<<< HEAD
import edu.ohsu.cslu.parser.ecp.ECPCellCrossHash;
import edu.ohsu.cslu.parser.ecp.ECPCellCrossHashGrammarLoop;
import edu.ohsu.cslu.parser.ecp.ECPCellCrossHashGrammarLoop2;
import edu.ohsu.cslu.parser.ecp.ECPCellCrossList;
import edu.ohsu.cslu.parser.ecp.ECPCellCrossListTreeConstrained;
import edu.ohsu.cslu.parser.ecp.ECPCellCrossMatrix;
import edu.ohsu.cslu.parser.ecp.ECPGrammarLoop;
import edu.ohsu.cslu.parser.ecp.ECPGrammarLoopBerkFilter;
import edu.ohsu.cslu.parser.ecp.ECPInsideOutside;
=======
>>>>>>> 8b0073fd
import edu.ohsu.cslu.parser.fom.BoundaryInOut;
import edu.ohsu.cslu.parser.fom.BoundaryLex;
import edu.ohsu.cslu.parser.fom.DiscriminativeFOM;
import edu.ohsu.cslu.parser.fom.FigureOfMeritModel;
import edu.ohsu.cslu.parser.fom.FigureOfMeritModel.FOMType;
import edu.ohsu.cslu.parser.fom.InsideProb;
import edu.ohsu.cslu.parser.fom.NGramOutside;
import edu.ohsu.cslu.parser.fom.PriorFOM;
import edu.ohsu.cslu.parser.spmv.SparseMatrixVectorParser;
import edu.ohsu.cslu.parser.spmv.SparseMatrixVectorParser.PackingFunctionType;
import edu.ohsu.cslu.perceptron.TrainPerceptron;
import edu.ohsu.cslu.util.Evalb.BracketEvaluator;
import edu.ohsu.cslu.util.Evalb.EvalbResult;

/**
 * Driver class for all parser implementations. Based on the cltool4j command-line tool infrastructure
 * (http://code.google.com/p/cltool4j/).
 * 
 * @author Nathan Bodenstab
 * @author Aaron Dunlop
 * @since 2009
 */
@Threadable(defaultThreads = 1)
public class ParserDriver extends ThreadLocalLinewiseClTool<Parser<?>, ParseTask> {

    // Global vars to create parser
    public CellSelectorModel cellSelectorModel = LeftRightBottomTopTraversal.MODEL;

    public FigureOfMeritModel fomModel = null;
    Grammar grammar, coarseGrammar;

    // == Parser options ==
    @Option(name = "-p", metaVar = "PARSER", usage = "Parser implementation (cyk|beam|agenda|matrix)")
    private ParserType parserType = ParserType.Matrix;

    @Option(name = "-rp", hidden = true, metaVar = "PARSER", usage = "Research Parser implementation")
    private ResearchParserType researchParserType = null;

    // == Grammar options ==
    @Option(name = "-g", metaVar = "FILE", usage = "Grammar file (text, gzipped text, or binary serialized)")
    private String grammarFile = null;

    @Option(name = "-coarseGrammar", hidden = true, metaVar = "FILE", usage = "Coarse grammar file (text, gzipped text, or binary serialized)")
    private String coarseGrammarFile = null;

    @Option(name = "-m", metaVar = "FILE", usage = "Model file (binary serialized)")
    private File modelFile = null;

    // == Input options ==
    @Option(name = "-if", metaVar = "FORMAT", usage = "Input format type.  Choosing 'text' will tokenize the input before parsing.")
    public InputFormat inputFormat = InputFormat.Token;

    @Option(name = "-maxLength", metaVar = "LEN", usage = "Skip sentences longer than LEN")
    int maxLength = 200;

    // == Output options ==
    @Option(name = "-printUNK", usage = "Print unknown words as their UNK replacement class")
    boolean printUnkLabels = false;

    @Option(name = "-oldUNK", hidden = true, usage = "Use old UNK function")
    public static boolean oldUNK = false;

    @Option(name = "-binary", usage = "Leave parse tree output in binary-branching form")
    public boolean binaryTreeOutput = false;

    // == Processing options ==
    @Option(name = "-decode", metaVar = "TYPE", hidden = true, usage = "Method to extract best tree from forest")
    public DecodeMethod decodeMethod = DecodeMethod.ViterbiMax;

    @Option(name = "-recovery", metaVar = "strategy", hidden = true, usage = "Recovery strategy in case of parse failure")
    public RecoveryStrategy recoveryStrategy = null;

    @Option(name = "-reparse", metaVar = "strategy or count", hidden = true, usage = "If no solution, loosen constraints and reparse using the specified strategy or double-beam-width n times")
    public ReparseStrategy reparseStrategy = ReparseStrategy.None;

    @Option(name = "-parseFromInputTags", hidden = true, usage = "Parse from input POS tags given by tagged or tree input.  Replaces 1-best tags from BoundaryInOut FOM if also specified.")
    public static boolean parseFromInputTags = false;

    @Option(name = "-inputTreeBeamRank", hidden = true, usage = "Print rank of input tree constituents during beam-search parsing.")
    public static boolean inputTreeBeamRank = false;

    @Option(name = "-inputTreeBeamFeat", hidden = true, metaVar = "FEAT_FILE", usage = "Print features for training a Beam-Width Prediction model.")
    private String beamFeatFile = null;

    @Option(name = "-fom", metaVar = "FOM", usage = "Figure-of-Merit edge scoring function (name or model file)")
    private String fomTypeOrModel = "Inside";

    @Option(name = "-pf", hidden = true, metaVar = "function", usage = "Packing function (only used for SpMV parsers)")
    private PackingFunctionType packingFunctionType = PackingFunctionType.PerfectHash;

    @Option(name = "-beamModel", optionalChoiceGroup = "cellselectors", metaVar = "FILE", usage = "Beam-width prediction model (Bodenstab et al., 2011)")
    private String beamModelFileName = null;

    @Option(name = "-ccModel", hidden = true, optionalChoiceGroup = "cellselectors", metaVar = "FILE", usage = "CSLU Chart Constraints model (Roark and Hollingshead, 2008)")
    private String chartConstraintsModel = null;

    @Option(name = "-lsccModel", hidden = true, // optionalChoiceGroup = "cellselectors",
    metaVar = "FILE", usage = "CSLU Chart Constraints model (Roark and Hollingshead, 2008)")
    private String limitedSpanChartConstraintsModel = null;

    @Option(name = "-pm", aliases = { "-pruningmodel" }, hidden = true, optionalChoiceGroup = "cellselectors", metaVar = "FILE", usage = "Cell selector model file")
    private File[] pruningModels = null;

    @Option(name = "-maxSubtreeSpan", hidden = true, optionalChoiceGroup = "cellselectors", metaVar = "span", usage = "Maximum subtree span for limited-depth parsing")
    private int maxSubtreeSpan;

    @Option(name = "-head-rules", hidden = true, metaVar = "ruleset or file", usage = "Enables head-finding using a Charniak-style head-finding ruleset. Specify ruleset as 'charniak' or a rule file. Ignored if -binary is specified.")
    private String headRules = null;
    private HeadPercolationRuleset headPercolationRuleset = null;

    @Option(name = "-ngramOutsideModel", metaVar = "FILE", usage = "N-gram model for inside normalization.  Only needed for agenda parsers")
    private String ngramOutsideModelFileName = null;

    @Option(name = "-geometricInsideNorm", hidden = true, usage = "Use the geometric mean of the Inside score. Only needed for agenda parsers")
    public static boolean geometricInsideNorm = false;

    @Option(name = "-ccPrint", hidden = true, usage = "Print Cell Constraints for each input sentence and exit (no parsing done)")
    public static boolean chartConstraintsPrint = false;

<<<<<<< HEAD
    @Option(name = "-pm", aliases = { "-pruningmodel" }, hidden = true, metaVar = "FILE", usage = "Cell selector model file")
    private File[] pruningModels = null;
    
=======
>>>>>>> 8b0073fd
    @Option(name = "-help-long", usage = "List all research parsers and options")
    public boolean longHelp = false;

    @Option(name = "-debug", hidden = true, usage = "Exit on error with trace")
    public boolean debug = false;

    // corpus stats
    private long parseStartTime;
    private volatile int sentencesParsed = 0, wordsParsed = 0, failedParses = 0, reparsedSentences = 0,
            totalReparses = 0;
    private LinkedList<Parser<?>> parserInstances = new LinkedList<Parser<?>>();
    private final BracketEvaluator evaluator = new BracketEvaluator();

    /**
     * Configuration property key for the number of cell-level threads requested by the user. We handle threading at
     * three levels; threading per-sentence is handled by the command-line tool infrastructure and specified with the
     * standard '-xt' parameter. Cell-level and grammar-level threading are handled by the parser instance and specified
     * with this option and with {@link #OPT_GRAMMAR_THREAD_COUNT}.
     */
    public final static String OPT_CELL_THREAD_COUNT = "cellThreads";

    /**
     * Configuration property key for the number of grammar-level threads requested by the user. We handle threading at
     * three levels; threading per-sentence is handled by the command-line tool infrastructure and specified with the
     * standard '-xt' parameter. Cell-level and grammar-level threading are handled by the parser instance and specified
     * with this option and with {@link #OPT_CELL_THREAD_COUNT}.
     */
    public final static String OPT_GRAMMAR_THREAD_COUNT = "grammarThreads";

    /**
     * Configuration property key for the number of row-level or cell-level threads actually used. In some cases the
     * number of threads requested is impractical (e.g., if it is greater than the maximum number of cells in a row or
     * greater than the number of grammar rows). {@link Parser} instances which make use of
     * {@link #OPT_GRAMMAR_THREAD_COUNT} should populate this property to indicate the number of threads actually used.
     * Among other potential uses, this allows {@link #cleanup()} to report accurate timing information.
     */
    public final static String OPT_CONFIGURED_THREAD_COUNT = "actualThreads";

    /**
     * Configuration property key for the comparator class used to order non-terminals. Implementations are in
     * {@link SparseMatrixGrammar}. The default is "PosEmbeddedComparator". Other valid values are "PosFirstComparator",
     * "LexicographicComparator".
     */
    public final static String OPT_NT_COMPARATOR_CLASS = "ntComparatorClass";

    /**
     * Configuration property key enabling complete categories above the span limit (when limiting span-length with
     * -maxSubtreeSpan). By default, only incomplete (factored) categories are allowed when L < span < n.
     */
    public final static String OPT_ALLOW_COMPLETE_ABOVE_SPAN_LIMIT = "allowCompleteAboveSpanLimit";

    public static void main(final String[] args) {
        run(args);
    }

    @Override
    // run once at initialization regardless of number of threads
    public void setup() throws Exception {

        if (this.longHelp) {

            BaseLogger.singleton().info("\nPossible values for -rp PARSER:");
            for (final ResearchParserType type : Parser.ResearchParserType.values()) {
                BaseLogger.singleton().info("\t" + type.toString());
            }
            // NB: Is there a way to print the entire properties file, comments and all?
            BaseLogger.singleton().info(
                    "\nDefault options using -O <key>=<value>:\n\t"
                            + GlobalConfigProperties.singleton().toString().replaceAll("\n", "\n\t"));
            System.exit(0);
        } else if (grammarFile == null && modelFile == null) {
            throw new IllegalArgumentException("-g GRAMMAR or -m MODEL is required");
        }

        // map simplified parser choices to the specific research version
        if (researchParserType == null) {
            researchParserType = parserType.researchParserType;
        }
        if (inputTreeBeamRank || beamFeatFile != null) {
            researchParserType = ResearchParserType.BSCPBeamConfTrain;
        }

        BaseLogger.singleton().info(
                "INFO: parser=" + researchParserType + " fom=" + fomTypeOrModel + " decode=" + decodeMethod);
        BaseLogger.singleton().info("INFO: " + commandLineArguments());

        if (headRules != null) {
            if (headRules.equalsIgnoreCase("charniak")) {
                headPercolationRuleset = new CharniakHeadPercolationRuleset();
            } else {
                headPercolationRuleset = new HeadPercolationRuleset(new FileReader(headRules));
            }
        }

        if (modelFile != null) {
            final ObjectInputStream ois = new ObjectInputStream(fileAsInputStream(modelFile));
            @SuppressWarnings("unused")
            final String metadata = (String) ois.readObject();
            final ConfigProperties props = (ConfigProperties) ois.readObject();
            GlobalConfigProperties.singleton().mergeUnder(props);

            BaseLogger.singleton().finer("Reading grammar...");
            this.grammar = (Grammar) ois.readObject();

            BaseLogger.singleton().finer("Reading FOM...");
            fomModel = (FigureOfMeritModel) ois.readObject();

        } else {
            this.grammar = createGrammar(fileAsBufferedReader(grammarFile), researchParserType, packingFunctionType);

            if (fomTypeOrModel.equals("Inside")) {
                fomModel = new InsideProb();
            } else if (fomTypeOrModel.equals("InsideWithFwdBkwd")) {
                // fomModel = new BoundaryInOut(FOMType.InsideWithFwdBkwd);
                throw new IllegalArgumentException("FOM InsideWithFwdBkwd no longer supported");
            } else if (new File(fomTypeOrModel).exists()) {
                // read first line and extract model type
                final BufferedReader tmp = fileAsBufferedReader(fomTypeOrModel);
                final HashMap<String, String> keyValue = Util.readKeyValuePairs(tmp.readLine().trim());
                tmp.close();

                if (!keyValue.containsKey("type")) {
                    throw new IllegalArgumentException(
                            "FOM model file has unexpected format.  Looking for 'type=' in first line.");
                }
                final String fomType = keyValue.get("type");
                // NB: can we instead ask if model == String(FOMType.Discriminative) ?
                if (fomType.equals("Discriminative")) {
                    fomModel = new DiscriminativeFOM(fileAsBufferedReader(fomTypeOrModel));
                } else if (fomType.equals("BoundaryInOut")) {
                    Grammar fomGrammar = grammar;
                    if (this.coarseGrammarFile != null) {
                        coarseGrammar = new CoarseGrammar(coarseGrammarFile, this.grammar);
                        BaseLogger.singleton().fine("FOM coarse grammar stats: " + coarseGrammar.getStats());
                        fomGrammar = coarseGrammar;
                    }
                    fomModel = new BoundaryInOut(fileAsBufferedReader(fomTypeOrModel), fomGrammar);
                } else if (fomType.equals("BoundaryLex")) {
                    fomModel = new BoundaryLex(FOMType.BoundaryLex, grammar, fileAsBufferedReader(fomTypeOrModel));
                } else if (fomType.equals("Prior")) {
                    fomModel = new PriorFOM(FOMType.Prior, grammar, fileAsBufferedReader(fomTypeOrModel));
                } else {
                    throw new IllegalArgumentException("FOM model type '" + fomType + "' in file " + fomTypeOrModel
                            + "' not expected.");
                }

            } else {
                throw new IllegalArgumentException("-fom value '" + fomTypeOrModel + "' not valid.");
            }

            OHSUCellConstraintsModel cellConstraints = null;
            if (chartConstraintsModel != null) {
<<<<<<< HEAD
                cellConstraints = new OHSUCellConstraintsModel(fileAsBufferedReader(chartConstraintsModel),
                        grammar.binarization());
                cellSelectorModel = cellConstraints;
            }

            PerceptronBeamWidthModel beamConstraints = null;
            if (beamModelFileName != null) {
                beamConstraints = new PerceptronBeamWidthModel(fileAsBufferedReader(beamModelFileName));
                           } else if (pruningModels != null && pruningModels.length > 0) {
                final ObjectInputStream ois = new ObjectInputStream(fileAsInputStream(pruningModels[0]));
                cellSelectorModel = (CellSelectorModel) ois.readObject();
                ois.close();
 cellSelectorModel = beamConstraints;
            }

            if (cellConstraints != null && beamConstraints != null) {
                final CellConstraintsComboModel constraintsCombo = new CellConstraintsComboModel();
                constraintsCombo.addModel(cellConstraints);
                constraintsCombo.addModel(beamConstraints);
                cellSelectorModel = constraintsCombo;
=======
                cellSelectorModel = new OHSUCellConstraintsModel(fileAsBufferedReader(chartConstraintsModel));

            } else if (limitedSpanChartConstraintsModel != null) {
                cellSelectorModel = new LimitedSpanOHSUCellConstraintsModel(
                        fileAsBufferedReader(limitedSpanChartConstraintsModel), maxSubtreeSpan);

            } else if (pruningModels != null && pruningModels.length > 0) {
                final ObjectInputStream ois = new ObjectInputStream(fileAsInputStream(pruningModels[0]));
                cellSelectorModel = (CellSelectorModel) ois.readObject();
                ois.close();

            } else if (beamModelFileName != null) {
                cellSelectorModel = new PerceptronBeamWidthModel(fileAsBufferedReader(beamModelFileName));

            } else if (maxSubtreeSpan != 0) {
                cellSelectorModel = new LimitedSpanTraversalModel(maxSubtreeSpan);
>>>>>>> 8b0073fd
            }

            if (ngramOutsideModelFileName != null) {
                fomModel.ngramOutsideModel = new NGramOutside(grammar, fileAsBufferedReader(ngramOutsideModelFileName));
            }
        }

        BaseLogger.singleton().fine(grammar.getStats());

        parseStartTime = System.currentTimeMillis();
    }

    /**
     * Used by other tools
     */
    public static Grammar readGrammar(final String grammarFile, final ResearchParserType researchParserType,
            final PackingFunctionType packingFunctionType) throws Exception {
        // Handle gzipped and non-gzipped grammar files
        return createGrammar(new InputStreamReader(Util.file2inputStream(grammarFile)), researchParserType,
                packingFunctionType);
    }

    /**
     * Creates a specific {@link Grammar} subclass, based on the generic instance passed in.
     * 
     * TODO Use the generic grammar types on the parser class to eliminate this massive switch?
     * 
     * @param grammarFile
     * @param researchParserType
     * @return a Grammar instance
     * @throws Exception
     */
    public static Grammar createGrammar(final Reader grammarFile, final ResearchParserType researchParserType,
            final PackingFunctionType packingFunctionType) throws Exception {

        switch (researchParserType) {
        case ECPInsideOutside:
        case ECPCellCrossList:
        case ECPCellCrossListTreeConstrained:
            return new LeftListGrammar(grammarFile);

        case ECPCellCrossHashGrammarLoop:
        case ECPCellCrossHashGrammarLoop2:
        case ECPCellCrossHash:
            return new LeftHashGrammar(grammarFile);

        case ECPCellCrossMatrix:
            return new ChildMatrixGrammar(grammarFile);

        case ECPGrammarLoop:
        case ECPGrammarLoopBerkeleyFilter:
            return new ListGrammar(grammarFile);

        case AgendaParser:
        case APWithMemory:
        case APGhostEdges:
        case APDecodeFOM:
            return new LeftRightListsGrammar(grammarFile);

        case BeamSearchChartParser:
        case BSCPSplitUnary:
        case BSCPPruneViterbi:
        case BSCPOnlineBeam:
        case BSCPBoundedHeap:
        case BSCPExpDecay:
        case BSCPPerceptronCell:
        case BSCPFomDecode:
        case BSCPBeamConfTrain:
            // case BSCPBeamConf:
        case CoarseCellAgenda:
        case CoarseCellAgendaCSLUT:
            return new LeftHashGrammar(grammarFile);

        case CsrSpmv:
        case GrammarParallelCsrSpmv:
            switch (packingFunctionType) {
            case Simple:
                return new CsrSparseMatrixGrammar(grammarFile, LeftShiftFunction.class);
            case PerfectHash:
                return new CsrSparseMatrixGrammar(grammarFile, PerfectIntPairHashPackingFunction.class);
            default:
                throw new IllegalArgumentException("Unsupported packing-function type: " + packingFunctionType);
            }

        case PackedOpenClSpmv:
        case DenseVectorOpenClSpmv:
            return new CsrSparseMatrixGrammar(grammarFile, LeftShiftFunction.class);

        case CscSpmv:
        case GrammarParallelCscSpmv:
            switch (packingFunctionType) {
            case Simple:
                return new LeftCscSparseMatrixGrammar(grammarFile, LeftShiftFunction.class);
            case PerfectHash:
                return new LeftCscSparseMatrixGrammar(grammarFile, PerfectIntPairHashPackingFunction.class);
            default:
                throw new IllegalArgumentException("Unsupported packing-function type: " + packingFunctionType);
            }

        case LeftChildMl:
        case CartesianProductBinarySearchMl:
        case CartesianProductBinarySearchLeftChildMl:
        case CartesianProductHashMl:
        case CartesianProductLeftChildHashMl:
            switch (packingFunctionType) {
            case Simple:
                return new LeftCscSparseMatrixGrammar(grammarFile, LeftShiftFunction.class);
            case Hash:
                return new LeftCscSparseMatrixGrammar(grammarFile, Int2IntHashPackingFunction.class);
            case PerfectHash:
                return new LeftCscSparseMatrixGrammar(grammarFile, PerfectIntPairHashPackingFunction.class);
            default:
                throw new IllegalArgumentException("Unsupported packing-function type: " + packingFunctionType);
            }
        case RightChildMl:
            return new RightCscSparseMatrixGrammar(grammarFile, LeftShiftFunction.class);
        case GrammarLoopMl:
            return new CsrSparseMatrixGrammar(grammarFile, LeftShiftFunction.class);
        case InsideOutsideCartesianProductHash:
            return new InsideOutsideCscSparseMatrixGrammar(grammarFile, PerfectIntPairHashPackingFunction.class);

        case ConstrainedCartesianProductHashMl:
            return new LeftCscSparseMatrixGrammar(grammarFile, LeftShiftFunction.class);

        default:
            throw new IllegalArgumentException("Unsupported parser type: " + researchParserType);
        }
    }

    @Override
    public Parser<?> createLocal() {
<<<<<<< HEAD
        final Parser<?> parser = createParser();
        parserInstances.add(parser);
        return parser;
    }

    public Parser<?> createParser() {
        switch (researchParserType) {
        case ECPCellCrossList:
            return new ECPCellCrossList(this, (LeftListGrammar) grammar);
        case ECPCellCrossListTreeConstrained:
            return new ECPCellCrossListTreeConstrained(this, (LeftListGrammar) grammar);
        case ECPCellCrossHash:
            return new ECPCellCrossHash(this, (LeftHashGrammar) grammar);
        case ECPCellCrossHashGrammarLoop:
            return new ECPCellCrossHashGrammarLoop(this, (LeftHashGrammar) grammar);
        case ECPCellCrossHashGrammarLoop2:
            return new ECPCellCrossHashGrammarLoop2(this, (LeftHashGrammar) grammar);
        case ECPCellCrossMatrix:
            return new ECPCellCrossMatrix(this, (ChildMatrixGrammar) grammar);
        case ECPGrammarLoop:
            return new ECPGrammarLoop(this, (ListGrammar) grammar);
        case ECPGrammarLoopBerkeleyFilter:
            return new ECPGrammarLoopBerkFilter(this, (ListGrammar) grammar);
        case ECPInsideOutside:
            return new ECPInsideOutside(this, (LeftListGrammar) grammar);
            // return new ECPInsideOutside2(parserOptions, (LeftHashGrammar) grammar);

        case AgendaParser:
            return new AgendaParser(this, (LeftRightListsGrammar) grammar);
        case APWithMemory:
            return new APWithMemory(this, (LeftRightListsGrammar) grammar);
        case APGhostEdges:
            return new APGhostEdges(this, (LeftRightListsGrammar) grammar);
        case APDecodeFOM:
            return new APDecodeFOM(this, (LeftRightListsGrammar) grammar);

        case BeamSearchChartParser:
            return new BeamSearchChartParser<LeftHashGrammar, CellChart>(this, (LeftHashGrammar) grammar);
        case BSCPSplitUnary:
            return new BSCPSplitUnary(this, (LeftHashGrammar) grammar);
        case BSCPPruneViterbi:
            return new BSCPPruneViterbi(this, (LeftHashGrammar) grammar);
        case BSCPOnlineBeam:
            return new BSCPWeakThresh(this, (LeftHashGrammar) grammar);
        case BSCPBoundedHeap:
            return new BSCPBoundedHeap(this, (LeftHashGrammar) grammar);
        case BSCPExpDecay:
            return new BSCPExpDecay(this, (LeftHashGrammar) grammar);
        case BSCPPerceptronCell:
            return new BSCPSkipBaseCells(this, (LeftHashGrammar) grammar);
        case BSCPFomDecode:
            return new BSCPFomDecode(this, (LeftHashGrammar) grammar);
            // case BSCPBeamConf:
            // return new BSCPBeamConf(this, (LeftHashGrammar) grammar, parserOptions.beamConfModel);
        case BSCPBeamConfTrain:
            String feats = "";
            if (beamFeatFile != null) {
                try {
                    feats = TrainPerceptron.featureTemplateToString(beamFeatFile);
                } catch (final IOException e) {
                    e.printStackTrace();
                }
            }
            return new BSCPBeamPredictTrain(this, (LeftHashGrammar) grammar, feats);

        case CoarseCellAgenda:
            return new CoarseCellAgendaParser(this, (LeftHashGrammar) grammar);
            // case CoarseCellAgendaCSLUT:
            // final CSLUTBlockedCells cslutScores = (CSLUTBlockedCells) CellSelector.create(
            // parserOptions.cellSelectorType, parserOptions.cellModelStream,
            // parserOptions.cslutScoresStream);
            // return new CoarseCellAgendaParserWithCSLUT(this, (LeftHashGrammar) grammar, cslutScores);

        case CsrSpmv:
            return new CsrSpmvParser(this, (CsrSparseMatrixGrammar) grammar);
        case GrammarParallelCsrSpmv:
            return new GrammarParallelCsrSpmvParser(this, (CsrSparseMatrixGrammar) grammar);
        case CscSpmv:
            return new CscSpmvParser(this, (LeftCscSparseMatrixGrammar) grammar);
        case GrammarParallelCscSpmv:
            return new GrammarParallelCscSpmvParser(this, (LeftCscSparseMatrixGrammar) grammar);
        case DenseVectorOpenClSpmv:
            return new DenseVectorOpenClSpmvParser(this, (CsrSparseMatrixGrammar) grammar);
        case PackedOpenClSpmv:
            return new PackedOpenClSpmvParser(this, (CsrSparseMatrixGrammar) grammar);

        case LeftChildMl:
            return new LeftChildLoopSpmlParser(this, (LeftCscSparseMatrixGrammar) grammar);
        case RightChildMl:
            return new RightChildLoopSpmlParser(this, (RightCscSparseMatrixGrammar) grammar);
        case GrammarLoopMl:
            return new GrammarLoopSpmlParser(this, (CsrSparseMatrixGrammar) grammar);
        case CartesianProductBinarySearchMl:
            return new CartesianProductBinarySearchSpmlParser(this, (LeftCscSparseMatrixGrammar) grammar);
        case CartesianProductBinarySearchLeftChildMl:
            return new CartesianProductBinarySearchLeftChildSpmlParser(this, (LeftCscSparseMatrixGrammar) grammar);
        case CartesianProductHashMl:
            return new CartesianProductHashSpmlParser(this, (LeftCscSparseMatrixGrammar) grammar);
        case CartesianProductLeftChildHashMl:
            return new CartesianProductLeftChildHashSpmlParser(this, (LeftCscSparseMatrixGrammar) grammar);
        case InsideOutsideCartesianProductHash:
            return new InsideOutsideCphSpmlParser(this, (InsideOutsideCscSparseMatrixGrammar) grammar);
=======
        try {
            // Apply specialized cell-selector model when appropriate (e.g., constrained parsing)
            final CellSelectorModel csm = researchParserType.cellSelectorModel();
            if (csm != null) {
                cellSelectorModel = csm;
            }

            // Construct an instance of the appropriate parser class
            @SuppressWarnings("unchecked")
            final Constructor<Parser<?>> c = (Constructor<Parser<?>>) Class.forName(researchParserType.classname())
                    .getConstructor(ParserDriver.class, grammar.getClass());
>>>>>>> 8b0073fd

            final Parser<?> parser = c.newInstance(this, grammar);
            parserInstances.add(parser);
            return parser;

        } catch (final Exception e) {
            throw new IllegalArgumentException("Unsupported parser type: " + e.getMessage());
        }
    }

    @Override
    protected FutureTask<ParseTask> lineTask(final String input) {
        return new FutureTask<ParseTask>(new Callable<ParseTask>() {

            @Override
            public ParseTask call() throws Exception {
                if (debug) {
                    return getLocal().parseSentence(input, recoveryStrategy);
                }
                try {
                    return getLocal().parseSentence(input, recoveryStrategy);
                } catch (final Exception e) {
                    BaseLogger.singleton().log(Level.SEVERE, e.toString());
                    return null;
                }
            }
        });
    }

    @Override
    protected void output(final ParseTask parseTask) {
        if (parseTask != null) {
            final StringBuilder output = new StringBuilder(512);
            output.append(parseTask.parseBracketString(binaryTreeOutput, printUnkLabels, headPercolationRuleset));
            try {
                parseTask.evaluate(evaluator);
                output.append(parseTask.statsString());
            } catch (final Exception e) {
                if (BaseLogger.singleton().isLoggable(Level.SEVERE)) {
                    output.append("\nERROR: Evaluation failed: " + e.toString());
                }
                output.append(parseTask.statsString());
            }
            System.out.println(output.toString());
            sentencesParsed++;
            wordsParsed += parseTask.sentenceLength();
            if (parseTask.parseFailed()) {
                failedParses++;
            } else if (parseTask.reparseStages > 0) {
                reparsedSentences++;
            }
            totalReparses += parseTask.reparseStages;
        } else {
            System.out.println("()");
        }
    }

    @Override
    protected void cleanup() {
        final float parseTime = (System.currentTimeMillis() - parseStartTime) / 1000f;

        // If the individual parser configured a thread count (e.g. CellParallelCsrSpmvParser), compute
        // CPU-time using that thread count; otherwise, assume maxThreads is correct
        final int threads = GlobalConfigProperties.singleton().containsKey(OPT_CONFIGURED_THREAD_COUNT) ? GlobalConfigProperties
                .singleton().getIntProperty(OPT_CONFIGURED_THREAD_COUNT) : maxThreads;

        // Note that this CPU-time computation does not include GC time
        final float cpuTime = parseTime * threads;

        final StringBuilder sb = new StringBuilder();
        // TODO Add cpuSecondsPerSent
        sb.append(String
                .format("INFO: numSentences=%d numFail=%d reparsedSentences=%d totalReparses=%d totalSeconds=%.3f cpuSeconds=%.3f avgSecondsPerSent=%.3f wordsPerSec=%.3f",
                        sentencesParsed, failedParses, reparsedSentences, totalReparses, parseTime, cpuTime, cpuTime
                                / sentencesParsed, wordsParsed / cpuTime));

        if (!parserInstances.isEmpty() && parserInstances.getFirst() instanceof SparseMatrixVectorParser) {
            sb.append(String.format(" totalXProductTime=%d totalBinarySpMVTime=%d",
                    SparseMatrixVectorParser.totalCartesianProductTime, SparseMatrixVectorParser.totalBinarySpmvNs));
        }

        if (inputFormat == InputFormat.Tree) {
            final EvalbResult evalbResult = evaluator.accumulatedResult();
            sb.append(String.format(" f1=%.2f prec=%.2f recall=%.2f tagAcc=%.2f", evalbResult.f1() * 100,
                    evalbResult.precision() * 100, evalbResult.recall() * 100, evalbResult.taggingAccuracy() * 100));
        }

        BaseLogger.singleton().info(sb.toString());

        for (final Parser<?> p : parserInstances) {
            try {
                p.shutdown();
            } catch (final Exception ignore) {
            }
        }
    }

    /**
     * Sets the grammar. Used when embedding BUBS into an independent system (see {@link EmbeddedExample}).
     * 
     * @param g Grammar
     */
    public void setGrammar(final Grammar g) {
        this.grammar = g;
    }
    
    static public ParserDriver defaultTestOptions() {
        final ParserDriver opts = new ParserDriver();
        BaseLogger.singleton().setLevel(Level.FINER);
        return opts;
    }
}<|MERGE_RESOLUTION|>--- conflicted
+++ resolved
@@ -60,7 +60,6 @@
 import edu.ohsu.cslu.parser.Parser.ParserType;
 import edu.ohsu.cslu.parser.Parser.ReparseStrategy;
 import edu.ohsu.cslu.parser.Parser.ResearchParserType;
-<<<<<<< HEAD
 import edu.ohsu.cslu.parser.agenda.APDecodeFOM;
 import edu.ohsu.cslu.parser.agenda.APGhostEdges;
 import edu.ohsu.cslu.parser.agenda.APWithMemory;
@@ -76,8 +75,6 @@
 import edu.ohsu.cslu.parser.beam.BSCPWeakThresh;
 import edu.ohsu.cslu.parser.beam.BeamSearchChartParser;
 import edu.ohsu.cslu.parser.cellselector.CellConstraintsComboModel;
-=======
->>>>>>> 8b0073fd
 import edu.ohsu.cslu.parser.cellselector.CellSelectorModel;
 import edu.ohsu.cslu.parser.cellselector.LeftRightBottomTopTraversal;
 import edu.ohsu.cslu.parser.cellselector.LimitedSpanOHSUCellConstraintsModel;
@@ -85,7 +82,6 @@
 import edu.ohsu.cslu.parser.cellselector.OHSUCellConstraintsModel;
 import edu.ohsu.cslu.parser.cellselector.PerceptronBeamWidthModel;
 import edu.ohsu.cslu.parser.chart.Chart.RecoveryStrategy;
-<<<<<<< HEAD
 import edu.ohsu.cslu.parser.ecp.ECPCellCrossHash;
 import edu.ohsu.cslu.parser.ecp.ECPCellCrossHashGrammarLoop;
 import edu.ohsu.cslu.parser.ecp.ECPCellCrossHashGrammarLoop2;
@@ -95,8 +91,6 @@
 import edu.ohsu.cslu.parser.ecp.ECPGrammarLoop;
 import edu.ohsu.cslu.parser.ecp.ECPGrammarLoopBerkFilter;
 import edu.ohsu.cslu.parser.ecp.ECPInsideOutside;
-=======
->>>>>>> 8b0073fd
 import edu.ohsu.cslu.parser.fom.BoundaryInOut;
 import edu.ohsu.cslu.parser.fom.BoundaryLex;
 import edu.ohsu.cslu.parser.fom.DiscriminativeFOM;
@@ -216,12 +210,9 @@
     @Option(name = "-ccPrint", hidden = true, usage = "Print Cell Constraints for each input sentence and exit (no parsing done)")
     public static boolean chartConstraintsPrint = false;
 
-<<<<<<< HEAD
     @Option(name = "-pm", aliases = { "-pruningmodel" }, hidden = true, metaVar = "FILE", usage = "Cell selector model file")
     private File[] pruningModels = null;
     
-=======
->>>>>>> 8b0073fd
     @Option(name = "-help-long", usage = "List all research parsers and options")
     public boolean longHelp = false;
 
@@ -374,7 +365,6 @@
 
             OHSUCellConstraintsModel cellConstraints = null;
             if (chartConstraintsModel != null) {
-<<<<<<< HEAD
                 cellConstraints = new OHSUCellConstraintsModel(fileAsBufferedReader(chartConstraintsModel),
                         grammar.binarization());
                 cellSelectorModel = cellConstraints;
@@ -388,31 +378,21 @@
                 cellSelectorModel = (CellSelectorModel) ois.readObject();
                 ois.close();
  cellSelectorModel = beamConstraints;
-            }
 
             if (cellConstraints != null && beamConstraints != null) {
                 final CellConstraintsComboModel constraintsCombo = new CellConstraintsComboModel();
                 constraintsCombo.addModel(cellConstraints);
                 constraintsCombo.addModel(beamConstraints);
                 cellSelectorModel = constraintsCombo;
-=======
-                cellSelectorModel = new OHSUCellConstraintsModel(fileAsBufferedReader(chartConstraintsModel));
-
-            } else if (limitedSpanChartConstraintsModel != null) {
-                cellSelectorModel = new LimitedSpanOHSUCellConstraintsModel(
-                        fileAsBufferedReader(limitedSpanChartConstraintsModel), maxSubtreeSpan);
-
-            } else if (pruningModels != null && pruningModels.length > 0) {
-                final ObjectInputStream ois = new ObjectInputStream(fileAsInputStream(pruningModels[0]));
-                cellSelectorModel = (CellSelectorModel) ois.readObject();
-                ois.close();
-
-            } else if (beamModelFileName != null) {
-                cellSelectorModel = new PerceptronBeamWidthModel(fileAsBufferedReader(beamModelFileName));
 
             } else if (maxSubtreeSpan != 0) {
                 cellSelectorModel = new LimitedSpanTraversalModel(maxSubtreeSpan);
->>>>>>> 8b0073fd
+
+            } else if (maxSubtreeSpan != 0) {
+                cellSelectorModel = new LimitedSpanTraversalModel(maxSubtreeSpan);
+
+            } else if (maxSubtreeSpan != 0) {
+                cellSelectorModel = new LimitedSpanTraversalModel(maxSubtreeSpan);
             }
 
             if (ngramOutsideModelFileName != null) {
@@ -532,6 +512,7 @@
         case GrammarLoopMl:
             return new CsrSparseMatrixGrammar(grammarFile, LeftShiftFunction.class);
         case InsideOutsideCartesianProductHash:
+        case ViterbiInOutCph:
             return new InsideOutsideCscSparseMatrixGrammar(grammarFile, PerfectIntPairHashPackingFunction.class);
 
         case ConstrainedCartesianProductHashMl:
@@ -544,110 +525,6 @@
 
     @Override
     public Parser<?> createLocal() {
-<<<<<<< HEAD
-        final Parser<?> parser = createParser();
-        parserInstances.add(parser);
-        return parser;
-    }
-
-    public Parser<?> createParser() {
-        switch (researchParserType) {
-        case ECPCellCrossList:
-            return new ECPCellCrossList(this, (LeftListGrammar) grammar);
-        case ECPCellCrossListTreeConstrained:
-            return new ECPCellCrossListTreeConstrained(this, (LeftListGrammar) grammar);
-        case ECPCellCrossHash:
-            return new ECPCellCrossHash(this, (LeftHashGrammar) grammar);
-        case ECPCellCrossHashGrammarLoop:
-            return new ECPCellCrossHashGrammarLoop(this, (LeftHashGrammar) grammar);
-        case ECPCellCrossHashGrammarLoop2:
-            return new ECPCellCrossHashGrammarLoop2(this, (LeftHashGrammar) grammar);
-        case ECPCellCrossMatrix:
-            return new ECPCellCrossMatrix(this, (ChildMatrixGrammar) grammar);
-        case ECPGrammarLoop:
-            return new ECPGrammarLoop(this, (ListGrammar) grammar);
-        case ECPGrammarLoopBerkeleyFilter:
-            return new ECPGrammarLoopBerkFilter(this, (ListGrammar) grammar);
-        case ECPInsideOutside:
-            return new ECPInsideOutside(this, (LeftListGrammar) grammar);
-            // return new ECPInsideOutside2(parserOptions, (LeftHashGrammar) grammar);
-
-        case AgendaParser:
-            return new AgendaParser(this, (LeftRightListsGrammar) grammar);
-        case APWithMemory:
-            return new APWithMemory(this, (LeftRightListsGrammar) grammar);
-        case APGhostEdges:
-            return new APGhostEdges(this, (LeftRightListsGrammar) grammar);
-        case APDecodeFOM:
-            return new APDecodeFOM(this, (LeftRightListsGrammar) grammar);
-
-        case BeamSearchChartParser:
-            return new BeamSearchChartParser<LeftHashGrammar, CellChart>(this, (LeftHashGrammar) grammar);
-        case BSCPSplitUnary:
-            return new BSCPSplitUnary(this, (LeftHashGrammar) grammar);
-        case BSCPPruneViterbi:
-            return new BSCPPruneViterbi(this, (LeftHashGrammar) grammar);
-        case BSCPOnlineBeam:
-            return new BSCPWeakThresh(this, (LeftHashGrammar) grammar);
-        case BSCPBoundedHeap:
-            return new BSCPBoundedHeap(this, (LeftHashGrammar) grammar);
-        case BSCPExpDecay:
-            return new BSCPExpDecay(this, (LeftHashGrammar) grammar);
-        case BSCPPerceptronCell:
-            return new BSCPSkipBaseCells(this, (LeftHashGrammar) grammar);
-        case BSCPFomDecode:
-            return new BSCPFomDecode(this, (LeftHashGrammar) grammar);
-            // case BSCPBeamConf:
-            // return new BSCPBeamConf(this, (LeftHashGrammar) grammar, parserOptions.beamConfModel);
-        case BSCPBeamConfTrain:
-            String feats = "";
-            if (beamFeatFile != null) {
-                try {
-                    feats = TrainPerceptron.featureTemplateToString(beamFeatFile);
-                } catch (final IOException e) {
-                    e.printStackTrace();
-                }
-            }
-            return new BSCPBeamPredictTrain(this, (LeftHashGrammar) grammar, feats);
-
-        case CoarseCellAgenda:
-            return new CoarseCellAgendaParser(this, (LeftHashGrammar) grammar);
-            // case CoarseCellAgendaCSLUT:
-            // final CSLUTBlockedCells cslutScores = (CSLUTBlockedCells) CellSelector.create(
-            // parserOptions.cellSelectorType, parserOptions.cellModelStream,
-            // parserOptions.cslutScoresStream);
-            // return new CoarseCellAgendaParserWithCSLUT(this, (LeftHashGrammar) grammar, cslutScores);
-
-        case CsrSpmv:
-            return new CsrSpmvParser(this, (CsrSparseMatrixGrammar) grammar);
-        case GrammarParallelCsrSpmv:
-            return new GrammarParallelCsrSpmvParser(this, (CsrSparseMatrixGrammar) grammar);
-        case CscSpmv:
-            return new CscSpmvParser(this, (LeftCscSparseMatrixGrammar) grammar);
-        case GrammarParallelCscSpmv:
-            return new GrammarParallelCscSpmvParser(this, (LeftCscSparseMatrixGrammar) grammar);
-        case DenseVectorOpenClSpmv:
-            return new DenseVectorOpenClSpmvParser(this, (CsrSparseMatrixGrammar) grammar);
-        case PackedOpenClSpmv:
-            return new PackedOpenClSpmvParser(this, (CsrSparseMatrixGrammar) grammar);
-
-        case LeftChildMl:
-            return new LeftChildLoopSpmlParser(this, (LeftCscSparseMatrixGrammar) grammar);
-        case RightChildMl:
-            return new RightChildLoopSpmlParser(this, (RightCscSparseMatrixGrammar) grammar);
-        case GrammarLoopMl:
-            return new GrammarLoopSpmlParser(this, (CsrSparseMatrixGrammar) grammar);
-        case CartesianProductBinarySearchMl:
-            return new CartesianProductBinarySearchSpmlParser(this, (LeftCscSparseMatrixGrammar) grammar);
-        case CartesianProductBinarySearchLeftChildMl:
-            return new CartesianProductBinarySearchLeftChildSpmlParser(this, (LeftCscSparseMatrixGrammar) grammar);
-        case CartesianProductHashMl:
-            return new CartesianProductHashSpmlParser(this, (LeftCscSparseMatrixGrammar) grammar);
-        case CartesianProductLeftChildHashMl:
-            return new CartesianProductLeftChildHashSpmlParser(this, (LeftCscSparseMatrixGrammar) grammar);
-        case InsideOutsideCartesianProductHash:
-            return new InsideOutsideCphSpmlParser(this, (InsideOutsideCscSparseMatrixGrammar) grammar);
-=======
         try {
             // Apply specialized cell-selector model when appropriate (e.g., constrained parsing)
             final CellSelectorModel csm = researchParserType.cellSelectorModel();
@@ -659,7 +536,6 @@
             @SuppressWarnings("unchecked")
             final Constructor<Parser<?>> c = (Constructor<Parser<?>>) Class.forName(researchParserType.classname())
                     .getConstructor(ParserDriver.class, grammar.getClass());
->>>>>>> 8b0073fd
 
             final Parser<?> parser = c.newInstance(this, grammar);
             parserInstances.add(parser);
@@ -669,6 +545,108 @@
             throw new IllegalArgumentException("Unsupported parser type: " + e.getMessage());
         }
     }
+            
+//    public Parser<?> createParser() {
+//        switch (researchParserType) {
+//        case ECPCellCrossList:
+//            return new ECPCellCrossList(this, (LeftListGrammar) grammar);
+//        case ECPCellCrossListTreeConstrained:
+//            return new ECPCellCrossListTreeConstrained(this, (LeftListGrammar) grammar);
+//        case ECPCellCrossHash:
+//            return new ECPCellCrossHash(this, (LeftHashGrammar) grammar);
+//        case ECPCellCrossHashGrammarLoop:
+//            return new ECPCellCrossHashGrammarLoop(this, (LeftHashGrammar) grammar);
+//        case ECPCellCrossHashGrammarLoop2:
+//            return new ECPCellCrossHashGrammarLoop2(this, (LeftHashGrammar) grammar);
+//        case ECPCellCrossMatrix:
+//            return new ECPCellCrossMatrix(this, (ChildMatrixGrammar) grammar);
+//        case ECPGrammarLoop:
+//            return new ECPGrammarLoop(this, (ListGrammar) grammar);
+//        case ECPGrammarLoopBerkeleyFilter:
+//            return new ECPGrammarLoopBerkFilter(this, (ListGrammar) grammar);
+//        case ECPInsideOutside:
+//            return new ECPInsideOutside(this, (LeftListGrammar) grammar);
+//            // return new ECPInsideOutside2(parserOptions, (LeftHashGrammar) grammar);
+//
+//            final Parser<?> parser = c.newInstance(this, grammar);
+//            parserInstances.add(parser);
+//            return parser;
+//
+//        case BeamSearchChartParser:
+//            return new BeamSearchChartParser<LeftHashGrammar, CellChart>(this, (LeftHashGrammar) grammar);
+//        case BSCPSplitUnary:
+//            return new BSCPSplitUnary(this, (LeftHashGrammar) grammar);
+//        case BSCPPruneViterbi:
+//            return new BSCPPruneViterbi(this, (LeftHashGrammar) grammar);
+//        case BSCPOnlineBeam:
+//            return new BSCPWeakThresh(this, (LeftHashGrammar) grammar);
+//        case BSCPBoundedHeap:
+//            return new BSCPBoundedHeap(this, (LeftHashGrammar) grammar);
+//        case BSCPExpDecay:
+//            return new BSCPExpDecay(this, (LeftHashGrammar) grammar);
+//        case BSCPPerceptronCell:
+//            return new BSCPSkipBaseCells(this, (LeftHashGrammar) grammar);
+//        case BSCPFomDecode:
+//            return new BSCPFomDecode(this, (LeftHashGrammar) grammar);
+//            // case BSCPBeamConf:
+//            // return new BSCPBeamConf(this, (LeftHashGrammar) grammar, parserOptions.beamConfModel);
+//        case BSCPBeamConfTrain:
+//            String feats = "";
+//            if (beamFeatFile != null) {
+//                try {
+//                    feats = TrainPerceptron.featureTemplateToString(beamFeatFile);
+//                } catch (final IOException e) {
+//                    e.printStackTrace();
+//                }
+//            }
+//            return new BSCPBeamPredictTrain(this, (LeftHashGrammar) grammar, feats);
+//
+//        case CoarseCellAgenda:
+//            return new CoarseCellAgendaParser(this, (LeftHashGrammar) grammar);
+//            // case CoarseCellAgendaCSLUT:
+//            // final CSLUTBlockedCells cslutScores = (CSLUTBlockedCells) CellSelector.create(
+//            // parserOptions.cellSelectorType, parserOptions.cellModelStream,
+//            // parserOptions.cslutScoresStream);
+//            // return new CoarseCellAgendaParserWithCSLUT(this, (LeftHashGrammar) grammar, cslutScores);
+//
+//        case CsrSpmv:
+//            return new CsrSpmvParser(this, (CsrSparseMatrixGrammar) grammar);
+//        case GrammarParallelCsrSpmv:
+//            return new GrammarParallelCsrSpmvParser(this, (CsrSparseMatrixGrammar) grammar);
+//        case CscSpmv:
+//            return new CscSpmvParser(this, (LeftCscSparseMatrixGrammar) grammar);
+//        case GrammarParallelCscSpmv:
+//            return new GrammarParallelCscSpmvParser(this, (LeftCscSparseMatrixGrammar) grammar);
+//        case DenseVectorOpenClSpmv:
+//            return new DenseVectorOpenClSpmvParser(this, (CsrSparseMatrixGrammar) grammar);
+//        case PackedOpenClSpmv:
+//            return new PackedOpenClSpmvParser(this, (CsrSparseMatrixGrammar) grammar);
+//
+//        case LeftChildMl:
+//            return new LeftChildLoopSpmlParser(this, (LeftCscSparseMatrixGrammar) grammar);
+//        case RightChildMl:
+//            return new RightChildLoopSpmlParser(this, (RightCscSparseMatrixGrammar) grammar);
+//        case GrammarLoopMl:
+//            return new GrammarLoopSpmlParser(this, (CsrSparseMatrixGrammar) grammar);
+//        case CartesianProductBinarySearchMl:
+//            return new CartesianProductBinarySearchSpmlParser(this, (LeftCscSparseMatrixGrammar) grammar);
+//        case CartesianProductBinarySearchLeftChildMl:
+//            return new CartesianProductBinarySearchLeftChildSpmlParser(this, (LeftCscSparseMatrixGrammar) grammar);
+//        case CartesianProductHashMl:
+//            return new CartesianProductHashSpmlParser(this, (LeftCscSparseMatrixGrammar) grammar);
+//        case CartesianProductLeftChildHashMl:
+//            return new CartesianProductLeftChildHashSpmlParser(this, (LeftCscSparseMatrixGrammar) grammar);
+//        case InsideOutsideCartesianProductHash:
+//            return new InsideOutsideCphSpmlParser(this, (InsideOutsideCscSparseMatrixGrammar) grammar);
+//
+//        case ConstrainedCartesianProductHashMl:
+//            cellSelectorModel = ConstrainedCellSelector.MODEL;
+//            return new ConstrainedCphSpmlParser(this, (LeftCscSparseMatrixGrammar) grammar);
+//
+//        default:
+//            throw new IllegalArgumentException("Unsupported parser type");
+//        }
+//    }
 
     @Override
     protected FutureTask<ParseTask> lineTask(final String input) {
